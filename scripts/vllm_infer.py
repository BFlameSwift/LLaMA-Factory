--- conflicted
+++ resolved
@@ -118,18 +118,12 @@
     sampling_params = SamplingParams(
         n=n,
         repetition_penalty=generating_args.repetition_penalty or 1.0,  # repetition_penalty must > 0
-<<<<<<< HEAD
-        temperature=generating_args.temperature,
-        top_p=generating_args.top_p or 1.0,  # top_p must > 0
-        top_k=generating_args.top_k or -1,  # top_k must > 0
-=======
         # temperature=generating_args.temperature,
         # top_p=generating_args.top_p or 1.0,  # top_p must > 0
         # top_k=generating_args.top_k or -1,  # top_k must > 0
         temperature=temperature,
         top_p=top_p,
         top_k=top_k,
->>>>>>> b852a70d
         stop_token_ids=template_obj.get_stop_token_ids(tokenizer),
         max_tokens=generating_args.max_new_tokens,
         skip_special_tokens=skip_special_tokens,
