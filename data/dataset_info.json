--- conflicted
+++ resolved
@@ -2065,8 +2065,20 @@
       "assistant_tag": "gpt"
     }
   },
-<<<<<<< HEAD
-=======
+  "0315_multi_error_prompt3": {
+    "file_name": "/home/liyu/workspaces/llmHMER/hmer_dataset/test/0315_2fix_error_methods/0315_multi_error_prompt3.json",
+    "formatting": "sharegpt",
+    "columns": {
+      "messages": "messages",
+      "images": "images"
+    },
+    "tag": {
+      "role_tag": "from",
+      "content_tag": "value",
+      "user_tag": "human",
+      "assistant_tag": "gpt"
+    }
+  },
   "0315_multi_error_prompt2": {
     "file_name": "/home/liyu/workspaces/llmHMER/hmer_dataset/test/0315_2fix_error_methods/0315_multi_error_prompt2.json",
     "formatting": "sharegpt",
@@ -2095,74 +2107,64 @@
       "assistant_tag": "gpt"
     }
   },
->>>>>>> 0c07d60b
-  "0315_multi_error_prompt3": {
-    "file_name": "/home/liyu/workspaces/llmHMER/hmer_dataset/test/0315_2fix_error_methods/0315_multi_error_prompt3.json",
-    "formatting": "sharegpt",
-    "columns": {
-      "messages": "messages",
-      "images": "images"
-    },
-    "tag": {
-      "role_tag": "from",
-      "content_tag": "value",
-      "user_tag": "human",
-      "assistant_tag": "gpt"
-    }
-  },
-<<<<<<< HEAD
-  "0315_multi_error_prompt2": {
-    "file_name": "/home/liyu/workspaces/llmHMER/hmer_dataset/test/0315_2fix_error_methods/0315_multi_error_prompt2.json",
-=======
+  "hme100k_train_can_refine": {
+    "file_name": "/home/liyu/workspaces/llmHMER/hmer_dataset/test/0316_bttr+can/hme100k_train_can_refine.json",
+    "formatting": "sharegpt",
+    "columns": {
+      "messages": "messages",
+      "images": "images"
+    },
+    "tag": {
+      "role_tag": "from",
+      "content_tag": "value",
+      "user_tag": "human",
+      "assistant_tag": "gpt"
+    }
+  },
+  "crohme_train_can_refine": {
+    "file_name": "/home/liyu/workspaces/llmHMER/hmer_dataset/test/0316_bttr+can/crohme_train_can_refine.json",
+    "formatting": "sharegpt",
+    "columns": {
+      "messages": "messages",
+      "images": "images"
+    },
+    "tag": {
+      "role_tag": "from",
+      "content_tag": "value",
+      "user_tag": "human",
+      "assistant_tag": "gpt"
+    }
+  },
+  "hme100k_train_bttr": {
+    "file_name": "/home/liyu/workspaces/llmHMER/hmer_dataset/test/0316_bttr+can/hme100k_train_bttr.json",
+    "formatting": "sharegpt",
+    "columns": {
+      "messages": "messages",
+      "images": "images"
+    },
+    "tag": {
+      "role_tag": "from",
+      "content_tag": "value",
+      "user_tag": "human",
+      "assistant_tag": "gpt"
+    }
+  },
+  "hme100k_train_can": {
+    "file_name": "/home/liyu/workspaces/llmHMER/hmer_dataset/test/0316_bttr+can/hme100k_train_can.json",
+    "formatting": "sharegpt",
+    "columns": {
+      "messages": "messages",
+      "images": "images"
+    },
+    "tag": {
+      "role_tag": "from",
+      "content_tag": "value",
+      "user_tag": "human",
+      "assistant_tag": "gpt"
+    }
+  },
   "crohme_train_bttr": {
     "file_name": "/home/liyu/workspaces/llmHMER/hmer_dataset/test/0316_bttr+can/crohme_train_bttr.json",
->>>>>>> 0c07d60b
-    "formatting": "sharegpt",
-    "columns": {
-      "messages": "messages",
-      "images": "images"
-    },
-    "tag": {
-      "role_tag": "from",
-      "content_tag": "value",
-      "user_tag": "human",
-      "assistant_tag": "gpt"
-    }
-  },
-<<<<<<< HEAD
-  "0315_single_prompt2": {
-    "file_name": "/home/liyu/workspaces/llmHMER/hmer_dataset/test/0315_2fix_error_methods/0315_single_prompt2.json",
-=======
-  "hme100k_train_bttr": {
-    "file_name": "/home/liyu/workspaces/llmHMER/hmer_dataset/test/0316_bttr+can/hme100k_train_bttr.json",
-    "formatting": "sharegpt",
-    "columns": {
-      "messages": "messages",
-      "images": "images"
-    },
-    "tag": {
-      "role_tag": "from",
-      "content_tag": "value",
-      "user_tag": "human",
-      "assistant_tag": "gpt"
-    }
-  },
-  "hme100k_train_can": {
-    "file_name": "/home/liyu/workspaces/llmHMER/hmer_dataset/test/0316_bttr+can/hme100k_train_can.json",
-    "formatting": "sharegpt",
-    "columns": {
-      "messages": "messages",
-      "images": "images"
-    },
-    "tag": {
-      "role_tag": "from",
-      "content_tag": "value",
-      "user_tag": "human",
-      "assistant_tag": "gpt"
-    }
-  },
-  "hme100k_train_can_refine": {
-    "file_name": "/home/liyu/workspaces/llmHMER/hmer_dataset/test/0316_bttr+can/hme100k_train_can_refine.json",
     "formatting": "sharegpt",
     "columns": {
       "messages": "messages",
@@ -2188,20 +2190,5 @@
       "user_tag": "human",
       "assistant_tag": "gpt"
     }
-  },
-  "crohme_train_can_refine": {
-    "file_name": "/home/liyu/workspaces/llmHMER/hmer_dataset/test/0316_bttr+can/crohme_train_can_refine.json",
->>>>>>> 0c07d60b
-    "formatting": "sharegpt",
-    "columns": {
-      "messages": "messages",
-      "images": "images"
-    },
-    "tag": {
-      "role_tag": "from",
-      "content_tag": "value",
-      "user_tag": "human",
-      "assistant_tag": "gpt"
-    }
   }
 }