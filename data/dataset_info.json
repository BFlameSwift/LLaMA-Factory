--- conflicted
+++ resolved
@@ -4007,87 +4007,71 @@
       "assistant_tag": "gpt"
     }
   },
-<<<<<<< HEAD
+  "crohme_train_0410_final_can_fix_bttr": {
+    "file_name": "/home/liyu/workspaces/llmHMER/hmer_dataset/0410final/fix/crohme_train_0410_final_can_fix_bttr.json",
+    "formatting": "sharegpt",
+    "columns": {
+      "messages": "messages",
+      "images": "images"
+    },
+    "tag": {
+      "role_tag": "from",
+      "content_tag": "value",
+      "user_tag": "human",
+      "assistant_tag": "gpt"
+    }
+  },
+  "0417_crohme2023_single_error_fix_with_correction": {
+    "file_name": "/home/liyu/workspaces/llmHMER/hmer_dataset/0410final/error_data/0417_crohme2023_single_error_fix_with_correction.json",
+    "formatting": "sharegpt",
+    "columns": {
+      "messages": "messages",
+      "images": "images"
+    },
+    "tag": {
+      "role_tag": "from",
+      "content_tag": "value",
+      "user_tag": "human",
+      "assistant_tag": "gpt"
+    }
+  },
   "0417_hme100k_single_error_fix_with_correction": {
     "file_name": "/home/liyu/workspaces/llmHMER/hmer_dataset/0410final/error_data/0417_hme100k_single_error_fix_with_correction.json",
-=======
-  "crohme_train_0410_final_can_fix_bttr": {
-    "file_name": "/home/liyu/workspaces/llmHMER/hmer_dataset/0410final/fix/crohme_train_0410_final_can_fix_bttr.json",
->>>>>>> 6a49a26f
-    "formatting": "sharegpt",
-    "columns": {
-      "messages": "messages",
-      "images": "images"
-    },
-    "tag": {
-      "role_tag": "from",
-      "content_tag": "value",
-      "user_tag": "human",
-      "assistant_tag": "gpt"
-    }
-  },
-  "0417_crohme2023_single_error_fix_with_correction": {
-    "file_name": "/home/liyu/workspaces/llmHMER/hmer_dataset/0410final/error_data/0417_crohme2023_single_error_fix_with_correction.json",
-    "formatting": "sharegpt",
-    "columns": {
-      "messages": "messages",
-      "images": "images"
-    },
-    "tag": {
-      "role_tag": "from",
-      "content_tag": "value",
-      "user_tag": "human",
-      "assistant_tag": "gpt"
-    }
-  },
-<<<<<<< HEAD
+    "formatting": "sharegpt",
+    "columns": {
+      "messages": "messages",
+      "images": "images"
+    },
+    "tag": {
+      "role_tag": "from",
+      "content_tag": "value",
+      "user_tag": "human",
+      "assistant_tag": "gpt"
+    }
+  },
+  "0417_crohme2023_multi_error_find": {
+    "file_name": "/home/liyu/workspaces/llmHMER/hmer_dataset/0410final/error_data/0417_crohme2023_multi_error_find.json",
+    "formatting": "sharegpt",
+    "columns": {
+      "messages": "messages",
+      "images": "images"
+    },
+    "tag": {
+      "role_tag": "from",
+      "content_tag": "value",
+      "user_tag": "human",
+      "assistant_tag": "gpt"
+    }
+  },
   "0417_hme100k_multi_error_find": {
     "file_name": "/home/liyu/workspaces/llmHMER/hmer_dataset/0410final/error_data/0417_hme100k_multi_error_find.json",
-=======
-  "0417_hme100k_single_error_fix_with_correction": {
-    "file_name": "/home/liyu/workspaces/llmHMER/hmer_dataset/0410final/error_data/0417_hme100k_single_error_fix_with_correction.json",
->>>>>>> 6a49a26f
-    "formatting": "sharegpt",
-    "columns": {
-      "messages": "messages",
-      "images": "images"
-    },
-    "tag": {
-      "role_tag": "from",
-      "content_tag": "value",
-      "user_tag": "human",
-      "assistant_tag": "gpt"
-    }
-  },
-  "0417_crohme2023_multi_error_find": {
-    "file_name": "/home/liyu/workspaces/llmHMER/hmer_dataset/0410final/error_data/0417_crohme2023_multi_error_find.json",
-    "formatting": "sharegpt",
-    "columns": {
-      "messages": "messages",
-      "images": "images"
-    },
-    "tag": {
-      "role_tag": "from",
-      "content_tag": "value",
-      "user_tag": "human",
-      "assistant_tag": "gpt"
-    }
-<<<<<<< HEAD
-=======
-  },
-  "0417_hme100k_multi_error_find": {
-    "file_name": "/home/liyu/workspaces/llmHMER/hmer_dataset/0410final/error_data/0417_hme100k_multi_error_find.json",
-    "formatting": "sharegpt",
-    "columns": {
-      "messages": "messages",
-      "images": "images"
-    },
-    "tag": {
-      "role_tag": "from",
-      "content_tag": "value",
-      "user_tag": "human",
-      "assistant_tag": "gpt"
-    }
->>>>>>> 6a49a26f
+    "messages": "messages",
+    "images": "images"
+  },
+  "tag": {
+    "role_tag": "from",
+    "content_tag": "value",
+    "user_tag": "human",
+    "assistant_tag": "gpt"
   }
 }