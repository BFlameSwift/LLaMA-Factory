--- conflicted
+++ resolved
@@ -1725,24 +1725,6 @@
       "assistant_tag": "gpt"
     }
   },
-<<<<<<< HEAD
-  "tdtree_crohme_2014": {
-    "file_name": "/home/liyu/workspaces/llmHMER/hmer_dataset/tdv2_tree/crohme/tdtree_crohme_2014.json",
-    "formatting": "sharegpt",
-    "columns": {
-      "messages": "messages",
-      "images": "images"
-    },
-    "tag": {
-      "role_tag": "from",
-      "content_tag": "value",
-      "user_tag": "human",
-      "assistant_tag": "gpt"
-    }
-  },
-  "fewshot_tdv2_crohme_2016": {
-    "file_name": "/home/liyu/workspaces/llmHMER/hmer_dataset/test/0210_fewshot_ast/fewshot_tdv2_crohme_2016.json",
-=======
   "open_thoughts": {
     "hf_hub_url": "llamafactory/OpenThoughts-114k",
     "formatting": "sharegpt",
@@ -1778,7 +1760,6 @@
   "llava_1k_en": {
     "hf_hub_url": "BUAADreamer/llava-en-zh-2k",
     "subset": "en",
->>>>>>> 5caab4e3
     "formatting": "sharegpt",
     "columns": {
       "messages": "messages",
