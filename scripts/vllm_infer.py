# Copyright 2024 the LlamaFactory team.
#
# Licensed under the Apache License, Version 2.0 (the "License");
# you may not use this file except in compliance with the License.
# You may obtain a copy of the License at
#
#     http://www.apache.org/licenses/LICENSE-2.0
#
# Unless required by applicable law or agreed to in writing, software
# distributed under the License is distributed on an "AS IS" BASIS,
# WITHOUT WARRANTIES OR CONDITIONS OF ANY KIND, either express or implied.
# See the License for the specific language governing permissions and
# limitations under the License.

import json

import fire
from transformers import Seq2SeqTrainingArguments

from llamafactory.data import get_dataset, get_template_and_fix_tokenizer
from llamafactory.extras.constants import IGNORE_INDEX
from llamafactory.extras.misc import check_version, get_device_count
from llamafactory.extras.packages import is_vllm_available
from llamafactory.hparams import get_infer_args
from llamafactory.model import load_tokenizer


if is_vllm_available():
    from vllm import LLM, SamplingParams
    from vllm.lora.request import LoRARequest


def vllm_infer(
    model_name_or_path: str,
    adapter_name_or_path: str = None,
    dataset: str = "alpaca_en_demo",
    dataset_dir: str = "data",
    template: str = "default",
    cutoff_len: int = 2048,
    max_samples: int = None,
    vllm_config: str = "{}",
    save_name: str = "generated_predictions.jsonl",
    temperature: float = 0.95,
    top_p: float = 0.7,
    top_k: int = 50,
    max_new_tokens: int = 1024,
    repetition_penalty: float = 1.0,
    pipeline_parallel_size: int = 1,
    image_resolution: int = 512 * 512,
):
    r"""
    Performs batch generation using vLLM engine, which supports tensor parallelism.
    Usage: python vllm_infer.py --model_name_or_path meta-llama/Llama-2-7b-hf --template llama --dataset alpaca_en_demo
    """
    check_version("vllm>=0.4.3,<=0.6.5")
    if pipeline_parallel_size > get_device_count():
        raise ValueError("Pipeline parallel size should be smaller than the number of gpus.")

    model_args, data_args, _, generating_args = get_infer_args(
        dict(
            model_name_or_path=model_name_or_path,
            adapter_name_or_path=adapter_name_or_path,
            dataset=dataset,
            dataset_dir=dataset_dir,
            template=template,
            cutoff_len=cutoff_len,
            max_samples=max_samples,
            preprocessing_num_workers=16,
            vllm_config=vllm_config,
            temperature=temperature,
            top_p=top_p,
            top_k=top_k,
            max_new_tokens=max_new_tokens,
            repetition_penalty=repetition_penalty,
        )
    )

    training_args = Seq2SeqTrainingArguments(output_dir="dummy_dir")
    tokenizer_module = load_tokenizer(model_args)
    tokenizer = tokenizer_module["tokenizer"]
    template_obj = get_template_and_fix_tokenizer(tokenizer, data_args)
    template_obj.mm_plugin.expand_mm_tokens = False  # for vllm generate
    dataset_module = get_dataset(template_obj, model_args, data_args, training_args, "ppo", **tokenizer_module)

    inputs, prompts, labels, images = [], [], [], []
    for sample in dataset_module["train_dataset"]:
        if sample["images"]:
<<<<<<< HEAD
            multi_modal_data = {"image": []}
            for image in sample["images"]:
                images.append(image)
                if not isinstance(image, (str, ImageObject)):
                    raise ValueError(f"Expected image input is a path or PIL.Image, but got {type(image)}.")

                if isinstance(image, str):
                    image = Image.open(image).convert("RGB")

                multi_modal_data["image"].append(image)
=======
            multi_modal_data = {
                "image": template_obj.mm_plugin._regularize_images(sample["images"], image_resolution=image_resolution)
            }
>>>>>>> 7bf09abf
        else:
            multi_modal_data = None

        inputs.append({"prompt_token_ids": sample["input_ids"], "multi_modal_data": multi_modal_data})
        prompts.append(tokenizer.decode(sample["input_ids"], skip_special_tokens=False))
        labels.append(
            tokenizer.decode(list(filter(lambda x: x != IGNORE_INDEX, sample["labels"])), skip_special_tokens=False)
        )

    sampling_params = SamplingParams(
        repetition_penalty=generating_args.repetition_penalty or 1.0,  # repetition_penalty must > 0
        temperature=generating_args.temperature,
        top_p=generating_args.top_p or 1.0,  # top_p must > 0
        top_k=generating_args.top_k,
        stop_token_ids=template_obj.get_stop_token_ids(tokenizer),
        max_tokens=generating_args.max_new_tokens,
        skip_special_tokens=False,
    )
    if model_args.adapter_name_or_path is not None:
        lora_request = LoRARequest("default", 1, model_args.adapter_name_or_path[0])
    else:
        lora_request = None

    engine_args = {
        "model": model_args.model_name_or_path,
        "trust_remote_code": True,
        "dtype": model_args.infer_dtype,
        "tensor_parallel_size": (get_device_count() // pipeline_parallel_size) or 1,
        "pipeline_parallel_size": pipeline_parallel_size,
        "disable_log_stats": True,
        "enable_lora": model_args.adapter_name_or_path is not None,
    }
    if template_obj.mm_plugin.__class__.__name__ != "BasePlugin":
        engine_args["limit_mm_per_prompt"] = {"image": 4, "video": 2}

    if isinstance(model_args.vllm_config, dict):
        engine_args.update(model_args.vllm_config)

    results = LLM(**engine_args).generate(inputs, sampling_params, lora_request=lora_request)
    preds = [result.outputs[0].text for result in results]
    with open(save_name, "w", encoding="utf-8") as f:
        for text, pred, label in zip(prompts, preds, labels):
            f.write(json.dumps({"prompt": text, "predict": pred, "label": label, "images": images}, ensure_ascii=False) + "\n")

    print("*" * 70)
    print(f"{len(prompts)} generated results have been saved at {save_name}.")
    print("*" * 70)


if __name__ == "__main__":
    fire.Fire(vllm_infer)<|MERGE_RESOLUTION|>--- conflicted
+++ resolved
@@ -85,22 +85,9 @@
     inputs, prompts, labels, images = [], [], [], []
     for sample in dataset_module["train_dataset"]:
         if sample["images"]:
-<<<<<<< HEAD
-            multi_modal_data = {"image": []}
-            for image in sample["images"]:
-                images.append(image)
-                if not isinstance(image, (str, ImageObject)):
-                    raise ValueError(f"Expected image input is a path or PIL.Image, but got {type(image)}.")
-
-                if isinstance(image, str):
-                    image = Image.open(image).convert("RGB")
-
-                multi_modal_data["image"].append(image)
-=======
             multi_modal_data = {
                 "image": template_obj.mm_plugin._regularize_images(sample["images"], image_resolution=image_resolution)
             }
->>>>>>> 7bf09abf
         else:
             multi_modal_data = None
 
